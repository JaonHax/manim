--- conflicted
+++ resolved
@@ -213,32 +213,6 @@
         """
         return self.image_file_path
 
-<<<<<<< HEAD
-    def get_next_partial_movie_path(self):
-        """
-        Manim renders each play-like call in a short partial
-        video file. All such files are then concatenated with
-        the help of FFMPEG.
-
-        This method returns the path of the next partial movie.
-
-        Returns
-        -------
-        str
-            The path of the next partial movie.
-        """
-        result = os.path.join(
-            self.partial_movie_directory,
-            "{}{}".format(
-                self.scene.renderer.play_hashes_list[self.index_partial_movie_file],
-                file_writer_config["movie_file_extension"],
-            ),
-        )
-        self.index_partial_movie_file += 1
-        return result
-
-=======
->>>>>>> dde22286
     def get_movie_file_path(self):
         """
         Returns the final path of the written video file.
@@ -426,7 +400,7 @@
         FFMPEG and begin writing to FFMPEG's input
         buffer.
         """
-        file_path = self.partial_movie_files[self.scene.num_plays]
+        file_path = self.partial_movie_files[self.scene.renderer.num_plays]
 
         # TODO #486 Why does ffmpeg need temp files ?
         temp_file_path = (
@@ -526,24 +500,11 @@
         # cuts at all the places you might want.  But for viewing
         # the scene as a whole, one of course wants to see it as a
         # single piece.
-<<<<<<< HEAD
-        partial_movie_files = [
-            os.path.join(
-                self.partial_movie_directory,
-                "{}{}".format(hash_play, file_writer_config["movie_file_extension"]),
-            )
-            for hash_play in self.scene.renderer.play_hashes_list
-        ]
-        if len(partial_movie_files) == 0:
-            logger.error("No animations in this scene")
-            return
-=======
         partial_movie_files = [el for el in self.partial_movie_files if el is not None]
         # NOTE : Here we should do a check and raise an exeption if partial movie file is empty.
         # We can't, as a lot of stuff (in particular, in tests) use scene initialization, and this error would be raised as it's just
         # an empty scene initialized.
 
->>>>>>> dde22286
         # Write a file partial_file_list.txt containing all
         # partial movie files. This is used by FFMPEG.
         file_list = os.path.join(
