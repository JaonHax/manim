"""Basic canvas for animations."""


__all__ = ["Scene"]


import inspect
import random
import warnings
import platform
import copy

from tqdm import tqdm as ProgressDisplay
import numpy as np

<<<<<<< HEAD
from .. import config, logger
from ..animation.animation import Animation
=======
from .. import camera_config, file_writer_config, logger
from ..animation.animation import Animation, Wait
>>>>>>> 6e87738b
from ..animation.transform import MoveToTarget, ApplyMethod
from ..camera.camera import Camera
from ..constants import *
from ..container import Container
from ..mobject.mobject import Mobject
from ..scene.scene_file_writer import SceneFileWriter
from ..utils.iterables import list_update, list_difference_update
from ..utils.hashing import get_hash_from_play_call, get_hash_from_wait_call
from ..utils.family import extract_mobject_family_members
from ..renderer.cairo_renderer import CairoRenderer
from ..utils.exceptions import EndSceneEarlyException


class Scene(Container):
    """A Scene is the canvas of your animation.

    All of your own named Scenes will be subclasses of Scene, or other named
    scenes.

    Examples
    --------
    Override the construct() method to tell Manim what should go on in the
    Scene.

    .. code-block:: python

        class MyScene(Scene):
            def construct(self):
                self.play(
                    Write(Text("Hello World!"))
                )

    Some important variables to note are:
        camera: The camera object to be used for the scene.
        file_writer : The object that writes the animations in the scene to a video file.
        mobjects : The list of mobjects present in the scene.
        foreground_mobjects : List of mobjects explicitly in the foreground.
        random_seed: The seed with which all random operations are done.

    """

    CONFIG = {
        "camera_class": Camera,
        "skip_animations": False,
        "always_update_mobjects": False,
        "random_seed": 0,
    }

    def __init__(self, renderer=None, **kwargs):
        Container.__init__(self, **kwargs)
        if renderer is None:
            self.renderer = CairoRenderer(camera_class=self.camera_class)
        else:
            self.renderer = renderer
        self.renderer.init(self)

        self.mobjects = []
        # TODO, remove need for foreground mobjects
        self.foreground_mobjects = []
        if self.random_seed is not None:
            random.seed(self.random_seed)
            np.random.seed(self.random_seed)

        self.setup()

    def render(self):
        """
        Render this Scene.
        """
        self.original_skipping_status = config["skip_animations"]
        try:
            self.construct()
        except EndSceneEarlyException:
            pass
        self.tear_down()
        # We have to reset these settings in case of multiple renders.
        config["skip_animations"] = self.original_skipping_status
        self.renderer.finish(self)
        logger.info(
            f"Rendered {str(self)}\nPlayed {self.renderer.num_plays} animations"
        )

    def setup(self):
        """
        This is meant to be implemented by any scenes which
        are comonly subclassed, and have some common setup
        involved before the construct method is called.
        """
        pass

    def tear_down(self):
        """
        This is meant to be implemented by any scenes which
        are comonly subclassed, and have some common method
        to be invoked before the scene ends.
        """
        pass

    def construct(self):
        """
        The primary method for constructing (i.e adding content to)
        the Scene.
        """
        pass  # To be implemented in subclasses

    def __str__(self):
        return self.__class__.__name__

    def set_variables_as_attrs(self, *objects, **newly_named_objects):
        """
        This method is slightly hacky, making it a little easier
        for certain methods (typically subroutines of construct)
        to share local variables.
        """
        caller_locals = inspect.currentframe().f_back.f_locals
        for key, value in list(caller_locals.items()):
            for o in objects:
                if value is o:
                    setattr(self, key, value)
        for key, value in list(newly_named_objects.items()):
            setattr(self, key, value)
        return self

    def get_attrs(self, *keys):
        """
        Gets attributes of a scene given the attribute's identifier/name.

        Parameters
        ----------
        *keys : str
            Name(s) of the argument(s) to return the attribute of.

        Returns
        -------
        list
            List of attributes of the passed identifiers.
        """
        return [getattr(self, key) for key in keys]

    def update_mobjects(self, dt):
        """
        Begins updating all mobjects in the Scene.

        Parameters
        ----------
        dt: int or float
            Change in time between updates. Defaults (mostly) to 1/frames_per_second
        """
        for mobject in self.mobjects:
            mobject.update(dt)

    def should_update_mobjects(self):
        """
        Returns True if any mobject in Scene is being updated
        or if the scene has always_update_mobjects set to true.

        Returns
        -------
            bool
        """
        return self.always_update_mobjects or any(
            [mob.has_time_based_updater() for mob in self.get_mobject_family_members()]
        )

    def get_top_level_mobjects(self):
        """
        Returns all mobjects which are not submobjects.

        Returns
        -------
        list
            List of top level mobjects.
        """
        # Return only those which are not in the family
        # of another mobject from the scene
        mobjects = self.get_mobjects()
        families = [m.get_family() for m in mobjects]

        def is_top_level(mobject):
            num_families = sum([(mobject in family) for family in families])
            return num_families == 1

        return list(filter(is_top_level, mobjects))

    def get_mobject_family_members(self):
        """
        Returns list of family-members of all mobjects in scene.
        If a Circle() and a VGroup(Rectangle(),Triangle()) were added,
        it returns not only the Circle(), Rectangle() and Triangle(), but
        also the VGroup() object.

        Returns
        -------
        list
            List of mobject family members.
        """
        return extract_mobject_family_members(
            self.mobjects, use_z_index=self.renderer.camera.use_z_index
        )

    def add(self, *mobjects):
        """
        Mobjects will be displayed, from background to
        foreground in the order with which they are added.

        Parameters
        ---------
        *mobjects : Mobject
            Mobjects to add.

        Returns
        -------
        Scene
            The same scene after adding the Mobjects in.

        """
        mobjects = [*mobjects, *self.foreground_mobjects]
        self.restructure_mobjects(to_remove=mobjects)
        self.mobjects += mobjects
        return self

    def add_mobjects_among(self, values):
        """
        This is meant mostly for quick prototyping,
        e.g. to add all mobjects defined up to a point,
        call self.add_mobjects_among(locals().values())
        """
        self.add(*filter(lambda m: isinstance(m, Mobject), values))
        return self

    def add_mobjects_from_animations(self, animations):

        curr_mobjects = self.get_mobject_family_members()
        for animation in animations:
            # Anything animated that's not already in the
            # scene gets added to the scene
            mob = animation.mobject
            if mob is not None and mob not in curr_mobjects:
                self.add(mob)
                curr_mobjects += mob.get_family()

    def remove(self, *mobjects):
        """
        Removes mobjects in the passed list of mobjects
        from the scene and the foreground, by removing them
        from "mobjects" and "foreground_mobjects"

        Parameters
        ----------
        *mobjects : Mobject
            The mobjects to remove.
        """
        for list_name in "mobjects", "foreground_mobjects":
            self.restructure_mobjects(mobjects, list_name, False)
        return self

    def restructure_mobjects(
        self, to_remove, mobject_list_name="mobjects", extract_families=True
    ):
        """
        tl:wr
            If your scene has a Group(), and you removed a mobject from the Group,
            this dissolves the group and puts the rest of the mobjects directly
            in self.mobjects or self.foreground_mobjects.

        In cases where the scene contains a group, e.g. Group(m1, m2, m3), but one
        of its submobjects is removed, e.g. scene.remove(m1), the list of mobjects
        will be edited to contain other submobjects, but not m1, e.g. it will now
        insert m2 and m3 to where the group once was.

        Parameters
        ----------
        to_remove : Mobject
            The Mobject to remove.

        mobject_list_name : str, optional
            The list of mobjects ("mobjects", "foreground_mobjects" etc) to remove from.

        extract_families : bool, optional
            Whether the mobject's families should be recursively extracted.

        Returns
        -------
        Scene
            The Scene mobject with restructured Mobjects.
        """
        if extract_families:
            to_remove = extract_mobject_family_members(
                to_remove, use_z_index=self.renderer.camera.use_z_index
            )
        _list = getattr(self, mobject_list_name)
        new_list = self.get_restructured_mobject_list(_list, to_remove)
        setattr(self, mobject_list_name, new_list)
        return self

    def get_restructured_mobject_list(self, mobjects, to_remove):
        """
        Given a list of mobjects and a list of mobjects to be removed, this
        filters out the removable mobjects from the list of mobjects.

        Parameters
        ----------

        mobjects : list
            The Mobjects to check.

        to_remove : list
            The list of mobjects to remove.

        Returns
        -------
        list
            The list of mobjects with the mobjects to remove removed.
        """

        new_mobjects = []

        def add_safe_mobjects_from_list(list_to_examine, set_to_remove):
            for mob in list_to_examine:
                if mob in set_to_remove:
                    continue
                intersect = set_to_remove.intersection(mob.get_family())
                if intersect:
                    add_safe_mobjects_from_list(mob.submobjects, intersect)
                else:
                    new_mobjects.append(mob)

        add_safe_mobjects_from_list(mobjects, set(to_remove))
        return new_mobjects

    # TODO, remove this, and calls to this
    def add_foreground_mobjects(self, *mobjects):
        """
        Adds mobjects to the foreground, and internally to the list
        foreground_mobjects, and mobjects.

        Parameters
        ----------
        *mobjects : Mobject
            The Mobjects to add to the foreground.

        Returns
        ------
        Scene
            The Scene, with the foreground mobjects added.
        """
        self.foreground_mobjects = list_update(self.foreground_mobjects, mobjects)
        self.add(*mobjects)
        return self

    def add_foreground_mobject(self, mobject):
        """
        Adds a single mobject to the foreground, and internally to the list
        foreground_mobjects, and mobjects.

        Parameters
        ----------
        mobject : Mobject
            The Mobject to add to the foreground.

        Returns
        ------
        Scene
            The Scene, with the foreground mobject added.
        """
        return self.add_foreground_mobjects(mobject)

    def remove_foreground_mobjects(self, *to_remove):
        """
        Removes mobjects from the foreground, and internally from the list
        foreground_mobjects.

        Parameters
        ----------
        *to_remove : Mobject
            The mobject(s) to remove from the foreground.

        Returns
        ------
        Scene
            The Scene, with the foreground mobjects removed.
        """
        self.restructure_mobjects(to_remove, "foreground_mobjects")
        return self

    def remove_foreground_mobject(self, mobject):
        """
        Removes a single mobject from the foreground, and internally from the list
        foreground_mobjects.

        Parameters
        ----------
        mobject : Mobject
            The mobject to remove from the foreground.

        Returns
        ------
        Scene
            The Scene, with the foreground mobject removed.
        """
        return self.remove_foreground_mobjects(mobject)

    def bring_to_front(self, *mobjects):
        """
        Adds the passed mobjects to the scene again,
        pushing them to he front of the scene.

        Parameters
        ----------
        *mobjects : Mobject
            The mobject(s) to bring to the front of the scene.

        Returns
        ------
        Scene
            The Scene, with the mobjects brought to the front
            of the scene.
        """
        self.add(*mobjects)
        return self

    def bring_to_back(self, *mobjects):
        """
        Removes the mobject from the scene and
        adds them to the back of the scene.

        Parameters
        ----------
        *mobjects : Mobject
            The mobject(s) to push to the back of the scene.

        Returns
        ------
        Scene
            The Scene, with the mobjects pushed to the back
            of the scene.
        """
        self.remove(*mobjects)
        self.mobjects = list(mobjects) + self.mobjects
        return self

    def clear(self):
        """
        Removes all mobjects present in self.mobjects
        and self.foreground_mobjects from the scene.

        Returns
        ------
        Scene
            The Scene, with all of its mobjects in
            self.mobjects and self.foreground_mobjects
            removed.
        """
        self.mobjects = []
        self.foreground_mobjects = []
        return self

    def get_mobjects(self):
        """
        Returns all the mobjects in self.mobjects

        Returns
        ------
        list
            The list of self.mobjects .
        """
        return list(self.mobjects)

    def get_mobject_copies(self):
        """
        Returns a copy of all mobjects present in
        self.mobjects .

        Returns
        ------
        list
            A list of the copies of all the mobjects
            in self.mobjects
        """
        return [m.copy() for m in self.mobjects]

    def get_moving_mobjects(self, *animations):
        """
        Gets all moving mobjects in the passed animation(s).

        Parameters
        ----------
        *animations : Animation
            The animations to check for moving mobjects.

        Returns
        ------
        list
            The list of mobjects that could be moving in
            the Animation(s)
        """
        # Go through mobjects from start to end, and
        # as soon as there's one that needs updating of
        # some kind per frame, return the list from that
        # point forward.
        animation_mobjects = [anim.mobject for anim in animations]
        mobjects = self.get_mobject_family_members()
        for i, mob in enumerate(mobjects):
            update_possibilities = [
                mob in animation_mobjects,
                len(mob.get_family_updaters()) > 0,
                mob in self.foreground_mobjects,
            ]
            if any(update_possibilities):
                return mobjects[i:]
        return []

    def get_moving_and_stationary_mobjects(self, animations):
        moving_mobjects = self.get_moving_mobjects(*animations)
        all_mobjects = list_update(self.mobjects, self.foreground_mobjects)
        all_mobject_families = extract_mobject_family_members(
            all_mobjects,
            use_z_index=self.renderer.camera.use_z_index,
            only_those_with_points=True,
        )
        moving_mobjects = self.get_moving_mobjects(*animations)
        all_moving_mobject_families = extract_mobject_family_members(
            moving_mobjects,
            use_z_index=self.renderer.camera.use_z_index,
        )
        stationary_mobjects = list_difference_update(
            all_mobject_families, all_moving_mobject_families
        )
        return all_moving_mobject_families, stationary_mobjects

<<<<<<< HEAD
    def get_time_progression(
        self, run_time, n_iterations=None, override_skip_animations=False
    ):
        """
        You will hardly use this when making your own animations.
        This method is for Manim's internal use.

        Returns a CommandLine ProgressBar whose fill_time
        is dependent on the run_time of an animation,
        the iterations to perform in that animation
        and a bool saying whether or not to consider
        the skipped animations.

        Parameters
        ----------
        run_time: float
            The run_time of the animation.

        n_iterations: int, optional
            The number of iterations in the animation.

        override_skip_animations: bool, optional
            Whether or not to show skipped animations in the progress bar.

        Returns
        ------
        ProgressDisplay
            The CommandLine Progress Bar.
        """
        if config["skip_animations"] and not override_skip_animations:
            times = [run_time]
        else:
            step = 1 / self.renderer.camera.frame_rate
            times = np.arange(0, run_time, step)
        time_progression = ProgressDisplay(
            times,
            total=n_iterations,
            leave=config["leave_progress_bars"],
            ascii=True if platform.system() == "Windows" else None,
            disable=not config["progress_bar"],
        )
        return time_progression

    def get_run_time(self, animations):
        """
        Gets the total run time for a list of animations.

        Parameters
        ----------
        animations: list of Animation
            A list of the animations whose total
            run_time is to be calculated.

        Returns
        ------
        float
            The total run_time of all of the animations in the list.
        """

        return np.max([animation.run_time for animation in animations])

    def get_animation_time_progression(self, animations):
        """
        You will hardly use this when making your own animations.
        This method is for Manim's internal use.

        Uses get_time_progression to obtaina
        CommandLine ProgressBar whose fill_time is
        dependent on the qualities of the passed Animation,

        Parameters
        ----------
        animations : list of Animation
            The list of animations to get
            the time progression for.

        Returns
        ------
        ProgressDisplay
            The CommandLine Progress Bar.
        """
        run_time = self.get_run_time(animations)
        time_progression = self.get_time_progression(run_time)
        time_progression.set_description(
            "".join(
                [
                    "Animation {}: ".format(self.renderer.num_plays),
                    str(animations[0]),
                    (", etc." if len(animations) > 1 else ""),
                ]
            )
        )
        return time_progression

=======
>>>>>>> 6e87738b
    def compile_play_args_to_animation_list(self, *args, **kwargs):
        """
        Each arg can either be an animation, or a mobject method
        followed by that methods arguments (and potentially follow
        by a dict of kwargs for that method).
        This animation list is built by going through the args list,
        and each animation is simply added, but when a mobject method
        s hit, a MoveToTarget animation is built using the args that
        follow up until either another animation is hit, another method
        is hit, or the args list runs out.

        Parameters
        ----------
        *args : Animation or method of a mobject, which is followed by that method's arguments

        **kwargs : any named arguments like run_time or lag_ratio.

        Returns
        -------
        list : list of animations with the parameters applied to them.
        """
        animations = []
        state = {
            "curr_method": None,
            "last_method": None,
            "method_args": [],
        }

        def compile_method(state):
            if state["curr_method"] is None:
                return
            mobject = state["curr_method"].__self__
            if state["last_method"] and state["last_method"].__self__ is mobject:
                animations.pop()
                # method should already have target then.
            else:
                mobject.generate_target()
            #
            if len(state["method_args"]) > 0 and isinstance(
                state["method_args"][-1], dict
            ):
                method_kwargs = state["method_args"].pop()
            else:
                method_kwargs = {}
            state["curr_method"].__func__(
                mobject.target, *state["method_args"], **method_kwargs
            )
            animations.append(MoveToTarget(mobject))
            state["last_method"] = state["curr_method"]
            state["curr_method"] = None
            state["method_args"] = []

        for arg in args:
            if isinstance(arg, Animation):
                compile_method(state)
                animations.append(arg)
            elif inspect.ismethod(arg):
                compile_method(state)
                state["curr_method"] = arg
            elif state["curr_method"] is not None:
                state["method_args"].append(arg)
            elif isinstance(arg, Mobject):
                raise ValueError(
                    """
                    I think you may have invoked a method
                    you meant to pass in as a Scene.play argument
                    """
                )
            else:
                raise ValueError("Invalid play arguments")
        compile_method(state)

        for animation in animations:
            # This is where kwargs to play like run_time and rate_func
            # get applied to all animations
            animation.update_config(**kwargs)

        return animations

    def get_time_progression(
        self, run_time, n_iterations=None, override_skip_animations=False
    ):
        """
        You will hardly use this when making your own animations.
        This method is for Manim's internal use.

        Returns a CommandLine ProgressBar whose ``fill_time``
        is dependent on the ``run_time`` of an animation,
        the iterations to perform in that animation
        and a bool saying whether or not to consider
        the skipped animations.

        Parameters
        ----------
        run_time : float
            The ``run_time`` of the animation.

        n_iterations : int, optional
            The number of iterations in the animation.

        override_skip_animations : bool, optional
            Whether or not to show skipped animations in the progress bar.

        Returns
        -------
        ProgressDisplay
            The CommandLine Progress Bar.
        """
        if file_writer_config["skip_animations"] and not override_skip_animations:
            times = [run_time]
        else:
            step = 1 / self.renderer.camera.frame_rate
            times = np.arange(0, run_time, step)
        time_progression = ProgressDisplay(
            times,
            total=n_iterations,
            leave=file_writer_config["leave_progress_bars"],
            ascii=True if platform.system() == "Windows" else None,
            disable=not file_writer_config["progress_bar"],
        )
        return time_progression

    def get_animation_time_progression(self, animations):
        """
        You will hardly use this when making your own animations.
        This method is for Manim's internal use.

        Uses :func:`~.get_time_progression` to obtain a
        CommandLine ProgressBar whose ``fill_time`` is
        dependent on the qualities of the passed Animation,

        Parameters
        ----------
        animations : List[:class:`~.Animation`, ...]
            The list of animations to get
            the time progression for.

        Returns
        -------
        ProgressDisplay
            The CommandLine Progress Bar.
        """
        run_time = self.get_run_time(animations)
        time_progression = self.get_time_progression(run_time)
        time_progression.set_description(
            "".join(
                [
                    "Animation {}: ".format(self.renderer.num_plays),
                    str(animations[0]),
                    (", etc." if len(animations) > 1 else ""),
                ]
            )
        )
        return time_progression

    def get_wait_time_progression(self, duration, stop_condition):
        """
        This method is used internally to obtain the CommandLine
        Progressbar for when self.wait() is called in a scene.

        Parameters
        ----------
        duration : int or float
            duration of wait time

        stop_condition : function
            The function which determines whether to continue waiting.

        Returns
        -------
        ProgressBar
            The CommandLine ProgressBar of the wait time

        """
        if stop_condition is not None:
            time_progression = self.get_time_progression(
                duration,
                n_iterations=-1,  # So it doesn't show % progress
                override_skip_animations=True,
            )
            time_progression.set_description(
                "Waiting for {}".format(stop_condition.__name__)
            )
        else:
            time_progression = self.get_time_progression(duration)
            time_progression.set_description(
                "Waiting {}".format(self.renderer.num_plays)
            )
        return time_progression

    def get_run_time(self, animations):
        """
        Gets the total run time for a list of animations.

        Parameters
        ----------
        animations : List[:class:`Animation`, ...]
            A list of the animations whose total
            ``run_time`` is to be calculated.

        Returns
        -------
        float
            The total ``run_time`` of all of the animations in the list.
        """

        return np.max([animation.run_time for animation in animations])

    def play(self, *args, **kwargs):
        self.renderer.play(self, *args, **kwargs)

    def wait(self, duration=DEFAULT_WAIT_TIME, stop_condition=None):
        self.play(Wait(duration=duration, stop_condition=stop_condition))

    def wait_until(self, stop_condition, max_time=60):
        """
        Like a wrapper for wait().
        You pass a function that determines whether to continue waiting,
        and a max wait time if that is never fulfilled.

        Parameters
        ----------
        stop_condition : function
            The function whose boolean return value determines whether to continue waiting

        max_time : int or float, optional
            The maximum wait time in seconds, if the stop_condition is never fulfilled.
        """
        self.wait(max_time, stop_condition=stop_condition)

    def play_internal(self, *args, **kwargs):
        """
        This method is used to prep the animations for rendering,
        apply the arguments and parameters required to them,
        render them, and write them to the video file.

        Parameters
        ----------
        *args : Animation or mobject with mobject method and params
        **kwargs : named parameters affecting what was passed in *args e.g
            run_time, lag_ratio etc.
        """
        if len(args) == 0:
            warnings.warn("Called Scene.play with no animations")
            return

        animations = self.compile_play_args_to_animation_list(*args, **kwargs)
        if (
            len(animations) == 1
            and isinstance(animations[0], Wait)
            and not self.should_update_mobjects()
        ):
            self.add_static_frames(animations[0].duration)
            return

        moving_mobjects = None
        static_mobjects = None
        duration = None
        stop_condition = None
        time_progression = None
        if len(animations) == 1 and isinstance(animations[0], Wait):
            # TODO, be smart about setting a static image
            # the same way Scene.play does
            duration = animations[0].duration
            stop_condition = animations[0].stop_condition
            self.static_image = None
            time_progression = self.get_wait_time_progression(duration, stop_condition)
        else:
            # Paint all non-moving objects onto the screen, so they don't
            # have to be rendered every frame
            (
                moving_mobjects,
                stationary_mobjects,
            ) = self.get_moving_and_stationary_mobjects(animations)
            self.renderer.update_frame(self, mobjects=stationary_mobjects)
            self.static_image = self.renderer.get_frame()
            time_progression = self.get_animation_time_progression(animations)

        for animation in animations:
            animation.begin()

        last_t = 0
        for t in time_progression:
            dt = t - last_t
            last_t = t
            for animation in animations:
                animation.update_mobjects(dt)
                alpha = t / animation.run_time
                animation.interpolate(alpha)
            self.update_mobjects(dt)
            self.renderer.update_frame(self, moving_mobjects, self.static_image)
            self.renderer.add_frame(self.renderer.get_frame())
            if stop_condition is not None and stop_condition():
                time_progression.close()
                break

        for animation in animations:
            animation.finish()
            animation.clean_up_from_scene(self)

    def add_static_frames(self, duration):
        self.renderer.update_frame(self)
        dt = 1 / self.renderer.camera.frame_rate
        self.renderer.add_frame(
            self.renderer.get_frame(),
            num_frames=int(duration / dt),
        )

    def add_sound(self, sound_file, time_offset=0, gain=None, **kwargs):
        """
        This method is used to add a sound to the animation.

        Parameters
        ----------
        sound_file : str
            The path to the sound file.

        time_offset : int,float, optional
            The offset in the sound file after which
            the sound can be played.

        gain :

        """
        if config["skip_animations"]:
            return
        time = self.time + time_offset
        self.renderer.file_writer.add_sound(sound_file, time, gain, **kwargs)<|MERGE_RESOLUTION|>--- conflicted
+++ resolved
@@ -13,13 +13,8 @@
 from tqdm import tqdm as ProgressDisplay
 import numpy as np
 
-<<<<<<< HEAD
 from .. import config, logger
-from ..animation.animation import Animation
-=======
-from .. import camera_config, file_writer_config, logger
 from ..animation.animation import Animation, Wait
->>>>>>> 6e87738b
 from ..animation.transform import MoveToTarget, ApplyMethod
 from ..camera.camera import Camera
 from ..constants import *
@@ -550,103 +545,6 @@
         )
         return all_moving_mobject_families, stationary_mobjects
 
-<<<<<<< HEAD
-    def get_time_progression(
-        self, run_time, n_iterations=None, override_skip_animations=False
-    ):
-        """
-        You will hardly use this when making your own animations.
-        This method is for Manim's internal use.
-
-        Returns a CommandLine ProgressBar whose fill_time
-        is dependent on the run_time of an animation,
-        the iterations to perform in that animation
-        and a bool saying whether or not to consider
-        the skipped animations.
-
-        Parameters
-        ----------
-        run_time: float
-            The run_time of the animation.
-
-        n_iterations: int, optional
-            The number of iterations in the animation.
-
-        override_skip_animations: bool, optional
-            Whether or not to show skipped animations in the progress bar.
-
-        Returns
-        ------
-        ProgressDisplay
-            The CommandLine Progress Bar.
-        """
-        if config["skip_animations"] and not override_skip_animations:
-            times = [run_time]
-        else:
-            step = 1 / self.renderer.camera.frame_rate
-            times = np.arange(0, run_time, step)
-        time_progression = ProgressDisplay(
-            times,
-            total=n_iterations,
-            leave=config["leave_progress_bars"],
-            ascii=True if platform.system() == "Windows" else None,
-            disable=not config["progress_bar"],
-        )
-        return time_progression
-
-    def get_run_time(self, animations):
-        """
-        Gets the total run time for a list of animations.
-
-        Parameters
-        ----------
-        animations: list of Animation
-            A list of the animations whose total
-            run_time is to be calculated.
-
-        Returns
-        ------
-        float
-            The total run_time of all of the animations in the list.
-        """
-
-        return np.max([animation.run_time for animation in animations])
-
-    def get_animation_time_progression(self, animations):
-        """
-        You will hardly use this when making your own animations.
-        This method is for Manim's internal use.
-
-        Uses get_time_progression to obtaina
-        CommandLine ProgressBar whose fill_time is
-        dependent on the qualities of the passed Animation,
-
-        Parameters
-        ----------
-        animations : list of Animation
-            The list of animations to get
-            the time progression for.
-
-        Returns
-        ------
-        ProgressDisplay
-            The CommandLine Progress Bar.
-        """
-        run_time = self.get_run_time(animations)
-        time_progression = self.get_time_progression(run_time)
-        time_progression.set_description(
-            "".join(
-                [
-                    "Animation {}: ".format(self.renderer.num_plays),
-                    str(animations[0]),
-                    (", etc." if len(animations) > 1 else ""),
-                ]
-            )
-        )
-        return time_progression
-
-=======
->>>>>>> 6e87738b
     def compile_play_args_to_animation_list(self, *args, **kwargs):
         """
         Each arg can either be an animation, or a mobject method
