"""
config_utils.py
---------------

Utility functions for parsing manim config files.

"""

import argparse
import configparser
import os
import sys

import colour

from .. import constants
from .tex import TexTemplate, TexTemplateFromFile

__all__ = [
    "_run_config",
    "_paths_config_file",
    "_from_command_line",
    "finalized_configs_dict",
]

min_argvs = 3 if "-m" in sys.argv[0] else 2


def _parse_file_writer_config(config_parser, args):
    """Parse config files and CLI arguments into a single dictionary."""
    # By default, use the CLI section of the digested .cfg files
    default = config_parser["CLI"]

    # This will be the final file_writer_config dict exposed to the user
    fw_config = {}

    # Handle input files and scenes.  Note these cannot be set from
    # the .cfg files, only from CLI arguments.
    # If a subcommand is given, manim will not render a video and
    # thus these specific input/output files are not needed.
    if not (hasattr(args, "subcommands")):
        fw_config["input_file"] = args.file
        fw_config["scene_names"] = (
            args.scene_names if args.scene_names is not None else []
        )
        fw_config["output_file"] = args.output_file

    # Handle all options that are directly overridden by CLI
    # arguments.  Note ConfigParser options are all strings and each
    # needs to be converted to the appropriate type. Thus, we do this
    # in batches, depending on their type: booleans and strings
    for boolean_opt in [
        "preview",
        "show_file_in_finder",
        "sound",
        "leave_progress_bars",
        "write_to_movie",
        "save_last_frame",
        "save_pngs",
        "save_as_gif",
        "write_all",
    ]:
        attr = getattr(args, boolean_opt)
        fw_config[boolean_opt] = (
            default.getboolean(boolean_opt) if attr is None else attr
        )
    # for str_opt in ['media_dir', 'video_dir', 'tex_dir', 'text_dir']:
    for str_opt in ["media_dir"]:
        attr = getattr(args, str_opt)
        fw_config[str_opt] = os.path.relpath(default[str_opt]) if attr is None else attr
    dir_names = {"video_dir": "videos", "tex_dir": "Tex", "text_dir": "texts"}
    for name in dir_names:
        fw_config[name] = os.path.join(fw_config["media_dir"], dir_names[name])

    # Handle the -s (--save_last_frame) flag: invalidate the -w flag
    # At this point the save_last_frame option has already been set by
    # both CLI and the cfg file, so read the config dict directly
    if fw_config["save_last_frame"]:
        fw_config["write_to_movie"] = False

    # Handle the -t (--transparent) flag.  This flag determines which
    # section to use from the .cfg file.
    section = config_parser["transparent"] if args.transparent else default
    for opt in ["png_mode", "movie_file_extension", "background_opacity"]:
        fw_config[opt] = section[opt]

    # Handle the -n flag.  Read first from the cfg and then override with CLI.
    # These two are integers -- use getint()
    for opt in ["from_animation_number", "upto_animation_number"]:
        fw_config[opt] = default.getint(opt)
    if fw_config["upto_animation_number"] == -1:
        fw_config["upto_animation_number"] = float("inf")
    nflag = args.from_animation_number
    if nflag is not None:
        if "," in nflag:
            start, end = nflag.split(",")
            fw_config["from_animation_number"] = int(start)
            fw_config["upto_animation_number"] = int(end)
        else:
            fw_config["from_animation_number"] = int(nflag)

    # Handle the --dry_run flag.  This flag determines which section
    # to use from the .cfg file.  All options involved are boolean.
    # Note this overrides the flags -w, -s, -a, -g, and -i.
    if args.dry_run:
        for opt in [
            "write_to_movie",
            "save_last_frame",
            "save_pngs",
            "save_as_gif",
            "write_all",
        ]:
            fw_config[opt] = config_parser["dry_run"].getboolean(opt)

    # Read in the streaming section -- all values are strings
    fw_config["streaming"] = {
        opt: config_parser["streaming"][opt]
        for opt in [
            "live_stream_name",
            "twitch_stream_key",
            "streaming_protocol",
            "streaming_ip",
            "streaming_protocol",
            "streaming_client",
            "streaming_port",
            "streaming_port",
            "streaming_console_banner",
        ]
    }

    # For internal use (no CLI flag)
    fw_config["skip_animations"] = any(
        [fw_config["save_last_frame"], fw_config["from_animation_number"]]
    )

    # Parse the verbose flag to read in the log level
    verbose = getattr(args, "verbose")
    verbose = default["verbose"] if verbose is None else verbose
    fw_config["verbose"] = verbose

    # Parse the ffmpeg log level in the config
    ffmpeg_loglevel = config_parser["ffmpeg"].get("loglevel", None)
    fw_config["ffmpeg_loglevel"] = constants.VERBOSE_FFMPEG_MAP[verbose] if ffmpeg_loglevel is None else ffmpeg_loglevel

    # Parse the progress_bar flag
    progress_bar = getattr(args, "progress_bar")
    if progress_bar is None:
        progress_bar = default.getboolean("progress_bar")
    fw_config["progress_bar"] = progress_bar
    return fw_config


def _parse_cli(arg_list, input=True):
    parser = argparse.ArgumentParser(
        description="Animation engine for explanatory math videos",
        epilog="Made with <3 by the manim community devs",
    )
    if input:
        # If the only command is `manim`, we want both subcommands like `cfg`
        # and mandatory positional arguments like `file` to show up in the help section.
        if len(sys.argv) == min_argvs - 1 or _subcommands_exist():
            subparsers = parser.add_subparsers(dest="subcommands")
            cfg_related = subparsers.add_parser("cfg")
            cfg_subparsers = cfg_related.add_subparsers(dest="cfg_subcommand")

            cfg_write_parser = cfg_subparsers.add_parser("write")
            cfg_write_parser.add_argument(
                "--level",
                choices=["user", "cwd"],
                default=None,
                help="Specify if this config is for user or just the working directory.",
            )
            cfg_write_parser.add_argument(
                "--open", action="store_const", const=True, default=False
            )
            cfg_subparsers.add_parser("show")

            cfg_export_parser = cfg_subparsers.add_parser("export")
            cfg_export_parser.add_argument("--dir", default=os.getcwd())

        if len(sys.argv) == min_argvs - 1 or not _subcommands_exist(
            ignore=["--help", "-h"]
        ):
            parser.add_argument(
                "file", help="path to file holding the python code for the scene",
            )
            parser.add_argument(
                "scene_names",
                nargs="*",
                help="Name of the Scene class you want to see",
                default=[""],
            )
            parser.add_argument(
                "-o",
                "--output_file",
                help="Specify the name of the output file, if "
                "it should be different from the scene class name",
                default="",
            )

    # The following use (action='store_const', const=True) instead of
    # the built-in (action='store_true').  This is because the latter
    # will default to False if not specified, while the former sets no
    # default value.  Since we want to set the default value in
    # manim.cfg rather than here, we use the former.
    parser.add_argument(
        "-p",
        "--preview",
        action="store_const",
        const=True,
        help="Automatically open the saved file once its done",
    )
    parser.add_argument(
        "-f",
        "--show_file_in_finder",
        action="store_const",
        const=True,
        help="Show the output file in finder",
    )
    parser.add_argument(
        "--sound",
        action="store_const",
        const=True,
        help="Play a success/failure sound",
    )
    parser.add_argument(
        "--leave_progress_bars",
        action="store_const",
        const=True,
        help="Leave progress bars displayed in terminal",
    )
    parser.add_argument(
        "-a",
        "--write_all",
        action="store_const",
        const=True,
        help="Write all the scenes from a file",
    )
    parser.add_argument(
        "-w",
        "--write_to_movie",
        action="store_const",
        const=True,
        help="Render the scene as a movie file",
    )
    parser.add_argument(
        "-s",
        "--save_last_frame",
        action="store_const",
        const=True,
        help="Save the last frame (and do not save movie)",
    )
    parser.add_argument(
        "-g",
        "--save_pngs",
        action="store_const",
        const=True,
        help="Save each frame as a png",
    )
    parser.add_argument(
        "-i",
        "--save_as_gif",
        action="store_const",
        const=True,
        help="Save the video as gif",
    )

    # The default value of the following is set in manim.cfg
    parser.add_argument(
        "-c", "--color", help="Background color",
    )
    parser.add_argument(
        "--background_opacity", help="Background opacity",
    )
    parser.add_argument(
        "--media_dir", help="directory to write media",
    )
    # video_group = parser.add_mutually_exclusive_group()
    # video_group.add_argument(
    #     "--video_dir",
    #     help="directory to write file tree for video",
    # )
    # parser.add_argument(
    #     "--tex_dir",
    #     help="directory to write tex",
    # )
    # parser.add_argument(
    #     "--text_dir",
    #     help="directory to write text",
    # )
    parser.add_argument(
        "--tex_template", help="Specify a custom TeX template file",
    )

    # All of the following use (action="store_true"). This means that
    # they are by default False.  In contrast to the previous ones that
    # used (action="store_const", const=True), the following do not
    # correspond to a single configuration option.  Rather, they
    # override several options at the same time.

    # The following overrides -w, -a, -g, and -i
    parser.add_argument(
        "--dry_run",
        action="store_true",
        help="Do a dry run (render scenes but generate no output files)",
    )

    # The following overrides PNG_MODE, MOVIE_FILE_EXTENSION, and
    # BACKGROUND_OPACITY
    parser.add_argument(
        "-t",
        "--transparent",
        action="store_true",
        help="Render to a movie file with an alpha channel",
    )

    # The following are mutually exclusive and each overrides
    # FRAME_RATE, PIXEL_HEIGHT, and PIXEL_WIDTH,
    parser.add_argument(
        "-l",
        "--low_quality",
        action="store_true",
        help="Render at low quality (for fastest rendering)",
    )
    parser.add_argument(
        "-m",
        "--medium_quality",
        action="store_true",
        help="Render at medium quality (for much faster rendering)",
    )
    parser.add_argument(
        "-e",
        "--high_quality",
        action="store_true",
        help="Render at high quality (for slightly faster rendering)",
    )
    parser.add_argument(
        "-k",
        "--fourk_quality",
        action="store_true",
        help="Render at 4K quality (slower rendering)",
    )

    # This overrides any of the above
    parser.add_argument(
        "-r", "--resolution", help='Resolution, passed as "height,width"',
    )

    # This sets FROM_ANIMATION_NUMBER and UPTO_ANIMATION_NUMBER
    parser.add_argument(
        "-n",
        "--from_animation_number",
        help="Start rendering not from the first animation, but"
        "from another, specified by its index.  If you pass"
        'in two comma separated values, e.g. "3,6", it will end'
        "the rendering at the second value",
    )

    # Specify the manim.cfg file
    parser.add_argument(
        "--config_file", help="Specify the configuration file",
    )
    parsed = parser.parse_args(arg_list)
    if hasattr(parsed, "subcommands"):
        setattr(
            parsed,
            "cfg_subcommand",
            cfg_related.parse_args(
                sys.argv[min_argvs - (0 if min_argvs == 2 else 1) :]
            ).cfg_subcommand,
        )

<<<<<<< HEAD
    parser.add_argument(
        "-v", "--verbose",
        type=str,
        help="Verbosity level. Also changes the ffmpeg log level unless the latter is specified in the config",
        choices=constants.VERBOSE_CHOICES,
    )

    def _str2bool(s):
        if s == "True":
            return True
        elif s == "False":
            return False
        else:
            raise argparse.ArgumentTypeError("True or False expected")
    parser.add_argument(
        "--progress_bar",
        type=_str2bool,
        help="Display the progress bar",
        metavar="True/False",
    )
    return parser.parse_args(arg_list)
=======
    return parsed
>>>>>>> 1f85f851


def _init_dirs(config):
    # Make sure all folders exist
    for folder in [
        config["media_dir"],
        config["video_dir"],
        config["tex_dir"],
        config["text_dir"],
    ]:
        if not os.path.exists(folder):
            os.makedirs(folder)


def _from_command_line():
    """Determine if manim was called from the command line."""
    # Manim can be called from the command line in three different
    # ways.  The first two involve using the manim or manimcm commands
    prog = os.path.split(sys.argv[0])[-1]
    from_cli_command = prog in ["manim", "manimcm"]

    # The third way involves using `python -m manim ...`.  In this
    # case, the CLI arguments passed to manim do not include 'manim',
    # 'manimcm', or even 'python'.  However, the -m flag will always
    # be the first argument.
    from_python_m = sys.argv[0] == "-m"

    return from_cli_command or from_python_m


def _from_dunder_main():
    dunder_main_path = os.path.join(
        os.path.dirname(os.path.dirname(__file__)), "__main__.py"
    )
    return sys.argv[0] == dunder_main_path


def _paths_config_file():
    library_wide = os.path.abspath(
        os.path.join(os.path.dirname(__file__), "..", "default.cfg")
    )
    if sys.platform.startswith("linux"):
        user_wide = os.path.expanduser(
            os.path.join("~", ".config", "manim", "manim.cfg")
        )
    elif sys.platform.startswith("darwin"):
        user_wide = os.path.expanduser(
            os.path.join("~", "Library", "Application Support", "Manim", "manim.cfg")
        )
    elif sys.platform.startswith("win32"):
        user_wide = os.path.expanduser(
            os.path.join("~", "AppData", "Roaming", "Manim", "manim.cfg")
        )
    else:
        user_wide = os.path.expanduser(
            os.path.join("~", ".config", "manim", "manim.cfg")
        )
    return [library_wide, user_wide]


def _run_config():
    # Config files to be parsed, in ascending priority
    config_files = _paths_config_file()
    if _from_command_line() or _from_dunder_main():
        args = _parse_cli(sys.argv[1:])
        if not hasattr(args, "subcommands"):
            if args.config_file is not None:
                if os.path.exists(args.config_file):
                    config_files.append(args.config_file)
                else:
                    raise FileNotFoundError(
                        f"Config file {args.config_file} doesn't exist"
                    )
            else:
                script_directory_file_config = os.path.join(
                    os.path.dirname(args.file), "manim.cfg"
                )
                if os.path.exists(script_directory_file_config):
                    config_files.append(script_directory_file_config)
        else:
            working_directory_file_config = os.path.join(os.getcwd(), "manim.cfg")
            if os.path.exists(working_directory_file_config):
                config_files.append(working_directory_file_config)

    else:
        # In this case, we still need an empty args object.
        args = _parse_cli([], input=False)
        # Need to populate the options left out
        args.file, args.scene_names, args.output_file = "", "", ""

    config_parser = configparser.ConfigParser()
    successfully_read_files = config_parser.read(config_files)

    # this is for internal use when writing output files
    file_writer_config = _parse_file_writer_config(config_parser, args)
    return args, config_parser, file_writer_config, successfully_read_files


def finalized_configs_dict():
    config = _run_config()[1]
    return {section: dict(config[section]) for section in config.sections()}


def _subcommands_exist(ignore=[]):
    NON_ANIM_UTILS = ["cfg", "--help", "-h"]
    NON_ANIM_UTILS = [util for util in NON_ANIM_UTILS if util not in ignore]

    not_only_manim = len(sys.argv) > min_argvs - 1
    sub_command_exists = any(a == item for a in sys.argv for item in NON_ANIM_UTILS)
    return not_only_manim and sub_command_exists<|MERGE_RESOLUTION|>--- conflicted
+++ resolved
@@ -360,6 +360,29 @@
     parser.add_argument(
         "--config_file", help="Specify the configuration file",
     )
+
+    # Specify the verbosity
+    parser.add_argument(
+        "-v", "--verbose",
+        type=str,
+        help="Verbosity level. Also changes the ffmpeg log level unless the latter is specified in the config",
+        choices=constants.VERBOSE_CHOICES,
+    )
+
+    # Specify if the progress bar should be displayed
+    def _str2bool(s):
+        if s == "True":
+            return True
+        elif s == "False":
+            return False
+        else:
+            raise argparse.ArgumentTypeError("True or False expected")
+    parser.add_argument(
+        "--progress_bar",
+        type=_str2bool,
+        help="Display the progress bar",
+        metavar="True/False",
+    )
     parsed = parser.parse_args(arg_list)
     if hasattr(parsed, "subcommands"):
         setattr(
@@ -370,31 +393,7 @@
             ).cfg_subcommand,
         )
 
-<<<<<<< HEAD
-    parser.add_argument(
-        "-v", "--verbose",
-        type=str,
-        help="Verbosity level. Also changes the ffmpeg log level unless the latter is specified in the config",
-        choices=constants.VERBOSE_CHOICES,
-    )
-
-    def _str2bool(s):
-        if s == "True":
-            return True
-        elif s == "False":
-            return False
-        else:
-            raise argparse.ArgumentTypeError("True or False expected")
-    parser.add_argument(
-        "--progress_bar",
-        type=_str2bool,
-        help="Display the progress bar",
-        metavar="True/False",
-    )
-    return parser.parse_args(arg_list)
-=======
     return parsed
->>>>>>> 1f85f851
 
 
 def _init_dirs(config):
